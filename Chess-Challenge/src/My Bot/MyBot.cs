﻿using System;
<<<<<<< HEAD
using System.Collections.Generic;
using ChessChallenge.API;

/// <summary>
/// Helper class to perform chess board evaluation
/// </summary>
internal class ChessEvaluator
{
    // Piece values (material values) - followed the order of the PieceType enum
    private readonly int[] _pieceValues = { 0, 100, 300, 320, 500, 900, 20000 };

    // Piece square tables (these tables indicate the positional strength of each pieces
    // This is a packed evaluation table of tables (each ulong is a table for a piece type)
    private readonly ulong[,] _packedEvaluationTables =
    {
        { 58233348458073600, 61037146059233280, 63851895826342400, 66655671952007680 },
        { 63862891026503730, 66665589183147058, 69480338950193202, 226499563094066 },
        { 63862895153701386, 69480338782421002, 5867015520979476, 8670770172137246 },
        { 63862916628537861, 69480338782749957, 8681765288087306, 11485519939245081 },
        { 63872833708024320, 69491333898698752, 8692760404692736, 11496515055522836 },
        { 63884885386256901, 69502350490469883, 5889005753862902, 8703755520970496 },
        { 63636395758376965, 63635334969551882, 21474836490, 1516 },
        { 58006849062751744, 63647386663573504, 63625396431020544, 63614422789579264 }
    };

    private int GetPieceSquareValue(Piece piece)
    {
        var file = piece.Square.File;
        var rank = piece.Square.Rank;

        if (file > 3)
            file = 7 - file;

        // mirror for black pieces
        if (piece.IsWhite)
            rank = 7 - rank;

        var unpackedData =
            unchecked((sbyte)((_packedEvaluationTables[rank, file] >> 8 * ((int)piece.PieceType - 1)) & 0xFF));
        return piece.IsWhite ? unpackedData : -unpackedData;
    }

    private int PieceMobility(Piece piece, Board board)
    {
        var bitBoard = board.GetPieceBitboard(piece.PieceType, piece.IsWhite);
        var count = 0;
        while (bitBoard != 0)
        {
            count++;
            bitBoard &= bitBoard - 1; // reset LS1B
        }

        return count;
    }

    public int EvaluateBoard(Board board)
    {
        if (board.IsRepeatedPosition()) return 0;

        var score = 0;

        for (var pieceType = PieceType.Pawn; pieceType <= PieceType.King; pieceType++)
        {
            var whitePieces = board.GetPieceList(pieceType, true);
            var blackPieces = board.GetPieceList(pieceType, false);

            foreach (var piece in whitePieces)
            {
                score += _pieceValues[(int)pieceType];
                score += GetPieceSquareValue(piece);
                score += PieceMobility(piece, board);
            }

            foreach (var piece in blackPieces)
            {
                score -= _pieceValues[(int)pieceType];
                score -= GetPieceSquareValue(piece);
                score -= PieceMobility(piece, board);
            }
        }

        // TODO: Take into account piece structure
        // TODO: Take into account king safety
        // TODO: Take into account piece board control

        return score;
    }
}

public class MyBot : IChessBot
{
    private readonly ChessEvaluator _chessEvaluator = new();

    // used for move ordering: https://www.chessprogramming.org/MVV-LVA
    // most valuable victim - least valuable attacker note that the order is based on the enumeration
    // order for PieceType as it is used as an index
    // Piece type values: 0-None, 1-Pawn, 2-Knight, 3-Bishop, 4-Rook, 5-Queen, 6-King 
    // mvv -> queen, rook, bishop, knight, pawn (king is not considered)
    private readonly int[] _mvvValues = { 0, 10, 20, 30, 40, 50, 0 };

    // lva -> pawn, knight, bishop, rook, queen, king
    private readonly int[] _lvaValues = { 0, 5, 4, 3, 2, 1, 0 };
    private const sbyte Exact = 0, Lowerbound = -1, Upperbound = 1, Invalid = -2;
#if DEBUG
    private static int _maxDepth = 3;
#else
    private static int _maxDepth = 5;
#endif

//14 bytes per entry, likely will align to 16 bytes due to padding (if it aligns to 32, recalculate max TP table size)
    private struct Transposition
    {
        public Transposition(ulong zobristHash, int score, sbyte depth)
        {
            ZobristHash = zobristHash;
            Evaluation = score;
            Depth = depth;
            Flag = Invalid;
            Move = Move.NullMove;
        }

        public ulong ZobristHash = 0;
        public int Evaluation = 0;
        public sbyte Depth = 0;
        public sbyte Flag = Invalid;
        public Move Move;
    };

    private static ulong _transpositionTableMask = 0x7FFFFF; //4.7 million entries, likely consuming about 151 MB
    private Transposition[] _transpositionTable = new Transposition[_transpositionTableMask + 1];
    private int _maxThinkTime = 5 * 1000; //5 seconds

    //To access
    ref Transposition Lookup(ulong zobristHash)
    {
        return ref _transpositionTable[zobristHash & _transpositionTableMask];
    }

    private int Negamax(Board board, int depth, int alpha, int beta)
    {
        if (depth <= 0)
        {
            return Quiesce(board, alpha, beta, board.IsWhiteToMove);
        }

        ref Transposition transposition = ref _transpositionTable[board.ZobristKey & _transpositionTableMask];
        if (transposition.ZobristHash == board.ZobristKey && transposition.Flag != Invalid &&
            transposition.Depth >= depth)
        {
            if (transposition.Flag == Exact) return transposition.Evaluation;
            else if (transposition.Flag == Lowerbound) alpha = Math.Max(alpha, transposition.Evaluation);
            else if (transposition.Flag == Upperbound) beta = Math.Min(beta, transposition.Evaluation);
            if (alpha >= beta) return transposition.Evaluation;
        }

        // discourage draws
        if (board.IsDraw())
            return -10;
        // really hate to lose
        if (board.IsInCheckmate()) return int.MinValue + board.PlyCount;

        int startingAlpha = alpha;
        var moves = board.GetLegalMoves();
        OrderMoves(ref moves, board);

        var bestScore = int.MinValue + 1;
        var bestMove = moves[0];
        foreach (var move in moves)
        {
            board.MakeMove(move);
            var eval = -Negamax(board, depth - 1, -beta, -alpha);
            board.UndoMove(move);
            if (bestScore < eval)
            {
                bestScore = eval;
                bestMove = move;
            }

            alpha = Math.Max(alpha, bestScore);
=======
using ChessChallenge.API;

public class MyBot : IChessBot
{
    private int Negamax(Board board, int depth, int alpha, int beta)
    {
        if (depth == 0 || board.IsInCheckmate() || board.IsDraw())
        {
            return Evaluate(board);
        }

        var score = int.MinValue;
        foreach (var move in board.GetLegalMoves())
        {
            board.MakeMove(move);
            score = Math.Max(score, -Negamax(board, depth - 1, -beta, -alpha));
            board.UndoMove(move);
            alpha = Math.Max(alpha, score);
>>>>>>> 89b5169b
            if (alpha >= beta)
            {
                break;
            }
        }

<<<<<<< HEAD
        transposition.Evaluation = bestScore;
        transposition.ZobristHash = board.ZobristKey;
        if (bestScore < startingAlpha) transposition.Flag = Upperbound;
        else if (bestScore >= beta) transposition.Flag = Lowerbound;
        else transposition.Flag = Exact;
        transposition.Depth = (sbyte)depth;
        transposition.Move = bestMove;

        return bestScore;
    }

    private int GetMovePriority(Move move, Board board)
    {
        int priority = 0;
        Transposition tp = _transpositionTable[board.ZobristKey & _transpositionTableMask];
        if (tp.Move == move && tp.ZobristHash == board.ZobristKey) priority += 1000;
        if (move.IsCapture) priority = _mvvValues[(int)move.CapturePieceType] + _lvaValues[(int)move.MovePieceType];
        return priority;
    }

    private void OrderMoves(ref Move[] moves, Board board)
    {
        List<Tuple<Move, int>> orderedMoves = new();
        foreach (Move m in moves) orderedMoves.Add(new Tuple<Move, int>(m, GetMovePriority(m, board)));
        orderedMoves.Sort((a, b) => b.Item2.CompareTo(a.Item2));
        for (int i = 0; i < moves.Length; i++) moves[i] = orderedMoves[i].Item1;
    }

    int Quiesce(Board board, int alpha, int beta, bool isWhite)
    {
        Move[] moves;
        if (board.IsInCheck()) moves = board.GetLegalMoves();
        else
        {
            moves = board.GetLegalMoves(true);
            if (board.IsInCheckmate()) return int.MinValue + board.PlyCount;
            if (moves.Length == 0) return Evaluate(board);
        }

        Transposition transposition = _transpositionTable[board.ZobristKey & _transpositionTableMask];
        if (transposition.ZobristHash == board.ZobristKey && transposition.Flag != Invalid && transposition.Depth >= 0)
        {
            if (transposition.Flag == Exact) return transposition.Evaluation;
            else if (transposition.Flag == Lowerbound) alpha = Math.Max(alpha, transposition.Evaluation);
            else if (transposition.Flag == Upperbound) beta = Math.Min(beta, transposition.Evaluation);
            if (alpha >= beta) return transposition.Evaluation;
        }

        alpha = Math.Max(Evaluate(board), alpha);
        if (alpha >= beta) return beta;

        OrderMoves(ref moves, board);

        foreach (Move m in moves)
        {
            board.MakeMove(m);
            int evaluation = -Quiesce(board, -beta, -alpha, !isWhite);
            board.UndoMove(m);

            alpha = Math.Max(evaluation, alpha);
            if (alpha >= beta) break;
        }

        return alpha;
    }

    private bool ShouldExecuteNextDepth(Timer timer, int maxThinkTime)
    {
        int currentThinkTime = timer.MillisecondsElapsedThisTurn;
        return ((maxThinkTime - currentThinkTime) > currentThinkTime * 3);
    }

    private int Evaluate(Board board)
    {
        return _chessEvaluator.EvaluateBoard(board) * (board.IsWhiteToMove ? 1 : -1);
=======
        return score;
    }

    private int PopulationCount(Board board, bool isWhite)
    {
        var count = 0;
        var bitBoard = isWhite ? board.WhitePiecesBitboard : board.BlackPiecesBitboard;
        while (bitBoard != 0)
        {
            count++;
            bitBoard &= bitBoard - 1; // reset LS1B
        }
        return count;
    }

    private int Evaluate(Board board)
    {
        var whiteKings = board.GetPieceList(PieceType.King, true);
        var blackKings = board.GetPieceList(PieceType.King, false);

        var whiteQueens = board.GetPieceList(PieceType.Queen, true);
        var blackQueens = board.GetPieceList(PieceType.Queen, false);

        var whiteRooks = board.GetPieceList(PieceType.Rook, true);
        var blackRooks = board.GetPieceList(PieceType.Rook, false);

        var whiteBishops = board.GetPieceList(PieceType.Bishop, true);
        var blackBishops = board.GetPieceList(PieceType.Bishop, false);

        var whiteKnights = board.GetPieceList(PieceType.Knight, true);
        var blackKnights = board.GetPieceList(PieceType.Knight, false);

        var whitePawns = board.GetPieceList(PieceType.Pawn, true);
        var blackPawns = board.GetPieceList(PieceType.Pawn, false);

        var materialScore = 200 * (whiteKings.Count - blackKings.Count) +
                            9 * (whiteQueens.Count - blackQueens.Count) +
                            5 * (whiteRooks.Count - blackRooks.Count) +
                            3 * ((whiteBishops.Count - blackBishops.Count) + (whiteKnights.Count - blackKnights.Count)) +
                            whitePawns.Count - blackPawns.Count;

        // calculate mobility
        var whiteMobility = PopulationCount(board, true);
        var blackMobility = PopulationCount(board, false);

        var mobilityScore = 1 * (whiteMobility - blackMobility);

        return (materialScore + mobilityScore) * (board.IsWhiteToMove ? 1 : -1);
>>>>>>> 89b5169b
    }

    public Move Think(Board board, Timer timer)
    {
<<<<<<< HEAD
        var bestMove = _transpositionTable[board.ZobristKey & _transpositionTableMask];
        var bestScore = int.MinValue;

        for (sbyte depth = 1;
             depth <= _maxDepth;
             depth++)
        {
            Negamax(board, _maxDepth, int.MinValue + 1, int.MaxValue - 1);
            bestMove = _transpositionTable[board.ZobristKey & _transpositionTableMask];

            if (!ShouldExecuteNextDepth(timer, _maxThinkTime)) break;
        }

        return bestMove.Move;
=======
        var moves = board.GetLegalMoves();
        var bestMove = new Move();
        var bestScore = int.MinValue;
        
        foreach (var move in moves)
        {
            // make move toggles IsWhiteToMove
            board.MakeMove(move);
            var score = -Negamax(board, 3, int.MinValue + 1, int.MaxValue - 1);
            board.UndoMove(move);

            if (score > bestScore)
            {
                bestScore = score;
                bestMove = move;
            }
        }
        return bestMove;
>>>>>>> 89b5169b
    }
}<|MERGE_RESOLUTION|>--- conflicted
+++ resolved
@@ -1,5 +1,4 @@
 ﻿using System;
-<<<<<<< HEAD
 using System.Collections.Generic;
 using ChessChallenge.API;
 
@@ -179,33 +178,12 @@
             }
 
             alpha = Math.Max(alpha, bestScore);
-=======
-using ChessChallenge.API;
-
-public class MyBot : IChessBot
-{
-    private int Negamax(Board board, int depth, int alpha, int beta)
-    {
-        if (depth == 0 || board.IsInCheckmate() || board.IsDraw())
-        {
-            return Evaluate(board);
-        }
-
-        var score = int.MinValue;
-        foreach (var move in board.GetLegalMoves())
-        {
-            board.MakeMove(move);
-            score = Math.Max(score, -Negamax(board, depth - 1, -beta, -alpha));
-            board.UndoMove(move);
-            alpha = Math.Max(alpha, score);
->>>>>>> 89b5169b
             if (alpha >= beta)
             {
                 break;
             }
         }
 
-<<<<<<< HEAD
         transposition.Evaluation = bestScore;
         transposition.ZobristHash = board.ZobristKey;
         if (bestScore < startingAlpha) transposition.Flag = Upperbound;
@@ -281,61 +259,10 @@
     private int Evaluate(Board board)
     {
         return _chessEvaluator.EvaluateBoard(board) * (board.IsWhiteToMove ? 1 : -1);
-=======
-        return score;
-    }
-
-    private int PopulationCount(Board board, bool isWhite)
-    {
-        var count = 0;
-        var bitBoard = isWhite ? board.WhitePiecesBitboard : board.BlackPiecesBitboard;
-        while (bitBoard != 0)
-        {
-            count++;
-            bitBoard &= bitBoard - 1; // reset LS1B
-        }
-        return count;
-    }
-
-    private int Evaluate(Board board)
-    {
-        var whiteKings = board.GetPieceList(PieceType.King, true);
-        var blackKings = board.GetPieceList(PieceType.King, false);
-
-        var whiteQueens = board.GetPieceList(PieceType.Queen, true);
-        var blackQueens = board.GetPieceList(PieceType.Queen, false);
-
-        var whiteRooks = board.GetPieceList(PieceType.Rook, true);
-        var blackRooks = board.GetPieceList(PieceType.Rook, false);
-
-        var whiteBishops = board.GetPieceList(PieceType.Bishop, true);
-        var blackBishops = board.GetPieceList(PieceType.Bishop, false);
-
-        var whiteKnights = board.GetPieceList(PieceType.Knight, true);
-        var blackKnights = board.GetPieceList(PieceType.Knight, false);
-
-        var whitePawns = board.GetPieceList(PieceType.Pawn, true);
-        var blackPawns = board.GetPieceList(PieceType.Pawn, false);
-
-        var materialScore = 200 * (whiteKings.Count - blackKings.Count) +
-                            9 * (whiteQueens.Count - blackQueens.Count) +
-                            5 * (whiteRooks.Count - blackRooks.Count) +
-                            3 * ((whiteBishops.Count - blackBishops.Count) + (whiteKnights.Count - blackKnights.Count)) +
-                            whitePawns.Count - blackPawns.Count;
-
-        // calculate mobility
-        var whiteMobility = PopulationCount(board, true);
-        var blackMobility = PopulationCount(board, false);
-
-        var mobilityScore = 1 * (whiteMobility - blackMobility);
-
-        return (materialScore + mobilityScore) * (board.IsWhiteToMove ? 1 : -1);
->>>>>>> 89b5169b
     }
 
     public Move Think(Board board, Timer timer)
     {
-<<<<<<< HEAD
         var bestMove = _transpositionTable[board.ZobristKey & _transpositionTableMask];
         var bestScore = int.MinValue;
 
@@ -350,25 +277,5 @@
         }
 
         return bestMove.Move;
-=======
-        var moves = board.GetLegalMoves();
-        var bestMove = new Move();
-        var bestScore = int.MinValue;
-        
-        foreach (var move in moves)
-        {
-            // make move toggles IsWhiteToMove
-            board.MakeMove(move);
-            var score = -Negamax(board, 3, int.MinValue + 1, int.MaxValue - 1);
-            board.UndoMove(move);
-
-            if (score > bestScore)
-            {
-                bestScore = score;
-                bestMove = move;
-            }
-        }
-        return bestMove;
->>>>>>> 89b5169b
     }
 }